/*
 * Threads.cpp - Library for threading on the Teensy.
 *
 *******************
 * 
 * Copyright 2017 by Fernando Trias.
 * 
 * Permission is hereby granted, free of charge, to any person obtaining a copy of this software 
 * and associated documentation files (the "Software"), to deal in the Software without restriction, 
 * including without limitation the rights to use, copy, modify, merge, publish, distribute, 
 * sublicense, and/or sell copies of the Software, and to permit persons to whom the Software is 
 * furnished to do so, subject to the following conditions:
 * 
 * The above copyright notice and this permission notice shall be included in all copies or 
 * substantial portions of the Software.
 * 
 * THE SOFTWARE IS PROVIDED "AS IS", WITHOUT WARRANTY OF ANY KIND, EXPRESS OR IMPLIED, INCLUDING 
 * BUT NOT LIMITED TO THE WARRANTIES OF MERCHANTABILITY, FITNESS FOR A PARTICULAR PURPOSE AND 
 * NONINFRINGEMENT. IN NO EVENT SHALL THE AUTHORS OR COPYRIGHT HOLDERS BE LIABLE FOR ANY CLAIM, 
 * DAMAGES OR OTHER LIABILITY, WHETHER IN AN ACTION OF CONTRACT, TORT OR OTHERWISE, ARISING FROM, 
 * OUT OF OR IN CONNECTION WITH THE SOFTWARE OR THE USE OR OTHER DEALINGS IN THE SOFTWARE.
 *
 *******************
 */
#include "TeensyThreads.h"
#include <Arduino.h>
#include <string.h>

#include "utils/debug.h"

#ifndef __IMXRT1062__

#include <IntervalTimer.h>
IntervalTimer context_timer;

#endif

Threads threads;

unsigned int time_start;
unsigned int time_end;

#define __flush_cpu() __asm__ volatile("DMB");

// These variables are used by the assembly context_switch() function.
// They are copies or pointers to data in Threads and ThreadInfo
// and put here seperately in order to simplify the code.
extern "C" {
  int currentUseSystick;      // using Systick vs PIT/GPT
  int currentActive;          // state of the system (first, start, stop)
  int currentCount;
  ThreadInfo *currentThread;  // the thread currently running
  void *currentSave;
  int currentMSP;             // Stack pointers to save
  void *currentSP;
  void loadNextThread() {
    threads.getNextThread();
  }
}

const int overflow_stack_size = 8;

extern "C" void stack_overflow_default_isr() { 
  currentThread->flags = Threads::ENDED;
}
extern "C" void stack_overflow_isr(void)       __attribute__ ((weak, alias("stack_overflow_default_isr")));

extern unsigned long _estack;   // the main thread 0 stack

// static void threads_svcall_isr(void);
// static void threads_systick_isr(void);

IsrFunction Threads::save_systick_isr;
IsrFunction Threads::save_svcall_isr;

/*
 * Teensy 3:
 * Replace the SysTick interrupt for our context switching. Note that
 * this function is "naked" meaning it does not save it's registers
 * on the stack. This is so we can preserve the stack of the caller.
 *
 * Interrupts will save r0-r4 in the stack and since this function
 * is short and simple, it should only use those registers. In the
 * future, this should be coded in assembly to make sure.
 */
extern volatile uint32_t systick_millis_count;
extern "C" void systick_isr();
void __attribute((naked, noinline)) threads_systick_isr(void)
{
  if (Threads::save_systick_isr) {
    asm volatile("push {r0-r4,lr}");
    (*Threads::save_systick_isr)();
    asm volatile("pop {r0-r4,lr}");
  }

  // TODO: Teensyduino 1.38 calls MillisTimer::runFromTimer() from SysTick
  if (currentUseSystick) {
    // we branch in order to preserve LR and the stack
    __asm volatile("b context_switch");
  }
  __asm volatile("bx lr");
}

void __attribute((naked, noinline)) threads_svcall_isr(void)
{
  if (Threads::save_svcall_isr) {
    asm volatile("push {r0-r4,lr}");
    (*Threads::save_svcall_isr)();
    asm volatile("pop {r0-r4,lr}");
  }

  // Get the right stack so we can extract the PC (next instruction)
  // and then see the SVC calling instruction number
  __asm volatile("TST lr, #4 \n"
                 "ITE EQ \n"
                 "MRSEQ r0, msp \n"
                 "MRSNE r0, psp \n");
  register unsigned int *rsp __asm("r0");
  unsigned int svc = ((uint8_t*)rsp[6])[-2];
  if (svc == Threads::SVC_NUMBER) {
    __asm volatile("b context_switch_direct");
  }
  else if (svc == Threads::SVC_NUMBER_ACTIVE) {
    currentActive = Threads::STARTED;
    __asm volatile("b context_switch_direct_active");
  }
  __asm volatile("bx lr");
}

#ifdef __IMXRT1062__

/*
 * 
 * Teensy 4:
 * Use unused GPT timers for context switching
 */

extern "C" void unused_interrupt_vector(void);

static void __attribute((naked, noinline)) gpt1_isr() {
  GPT1_SR |= GPT_SR_OF1;  // clear set bit
  __asm volatile ("dsb"); // see github bug #20 by manitou48
  __asm volatile("b context_switch");
}

static void __attribute((naked, noinline)) gpt2_isr() {
  GPT2_SR |= GPT_SR_OF1;  // clear set bit
  __asm volatile ("dsb"); // see github bug #20 by manitou48
  __asm volatile("b context_switch");
}

bool gtp1_init(unsigned int microseconds)
{
  // Initialization code derived from @manitou48.
  // See https://github.com/manitou48/teensy4/blob/master/gpt_isr.ino
  // See https://forum.pjrc.com/threads/54265-Teensy-4-testing-mbed-NXP-MXRT1050-EVKB-(600-Mhz-M7)?p=193217&viewfull=1#post193217

  // keep track of which GPT timer we are using
  static int gpt_number = 0;

  // not configured yet, so find an inactive GPT timer
  if (gpt_number == 0) {
    if (! NVIC_IS_ENABLED(IRQ_GPT1)) {
      attachInterruptVector(IRQ_GPT1, &gpt1_isr);
      NVIC_SET_PRIORITY(IRQ_GPT1, 255);
      NVIC_ENABLE_IRQ(IRQ_GPT1);
      gpt_number = 1;
    }
    else if (! NVIC_IS_ENABLED(IRQ_GPT2)) {
      attachInterruptVector(IRQ_GPT2, &gpt2_isr);
      NVIC_SET_PRIORITY(IRQ_GPT2, 255);
      NVIC_ENABLE_IRQ(IRQ_GPT2);
      gpt_number = 2;
    }
    else {
      // if neither timer is free, we fail
      return false;
    }
  }

  switch (gpt_number) {
    case 1:
      CCM_CCGR1 |= CCM_CCGR1_GPT1_BUS(CCM_CCGR_ON) ;  // enable GPT1 module
      GPT1_CR = 0;                   // disable timer
      GPT1_PR = 23;                  // prescale: divide by 24 so 1 tick = 1 microsecond at 24MHz
      GPT1_OCR1 = microseconds - 1;  // compare value
      GPT1_SR = 0x3F;                // clear all prior status
      GPT1_IR = GPT_IR_OF1IE;        // use first timer
      GPT1_CR = GPT_CR_EN | GPT_CR_CLKSRC(1) ; // set to peripheral clock (24MHz)
      break;
    case 2:
      CCM_CCGR1 |= CCM_CCGR1_GPT1_BUS(CCM_CCGR_ON) ;  // enable GPT1 module
      GPT2_CR = 0;                   // disable timer
      GPT2_PR = 23;                  // prescale: divide by 24 so 1 tick = 1 microsecond at 24MHz
      GPT2_OCR1 = microseconds - 1;  // compare value
      GPT2_SR = 0x3F;                // clear all prior status
      GPT2_IR = GPT_IR_OF1IE;        // use first timer
      GPT2_CR = GPT_CR_EN | GPT_CR_CLKSRC(1) ; // set to peripheral clock (24MHz)
      break;
    default:
      return false;
  }

  return true;
}

#endif

/*************************************************/
/**\name UTILITIES FUNCTIONS                     */
/*************************************************/
/**
 * \brief Convert thead state to printable string
 */
char * _util_state_2_string(int state){
    static char _state[Threads::UTIL_STATE_NAME_DESCRIPTION_LENGTH];
    memset(_state, 0, sizeof(_state));

    switch (state)
    {
    case 0:
        sprintf(_state, "EMPTY");
        break;
    case 1:
        sprintf(_state, "RUNNING");
        break;
    case 2:
        sprintf(_state, "ENDED");
        break;
    case 3:
        sprintf(_state, "ENDING");
        break;
    case 4:
        sprintf(_state, "SUSPENDED");
        break;
    default:
        sprintf(_state, "%d", state);
        break;
    }
    
    return _state;
}

/*************************************************/
/**\name CLASS THREAD                            */
/*************************************************/
Threads::Threads() : current_thread(0), thread_count(0), thread_error(0) {
  // initilize thread slots to empty
  for(int i=1; i<MAX_THREADS; i++) {
    threadp[i] = NULL;
  }
  // fill thread 0, which is always running
  threadp[0] = new ThreadInfo();

  // initialize context_switch() globals from thread 0, which is MSP and always running
  currentThread = threadp[0];        // thread 0 is active
  currentSave = &threadp[0]->save;
  currentMSP = 1;
  currentSP = 0;
  currentCount = Threads::DEFAULT_TICKS;
  currentActive = FIRST_RUN;
  threadp[0]->flags = RUNNING;
  threadp[0]->ticks = DEFAULT_TICKS;
  threadp[0]->stack = (uint8_t*)&_estack - DEFAULT_STACK0_SIZE;
  threadp[0]->stack_size = DEFAULT_STACK0_SIZE;
  setStackMarker(threadp[0]->stack);

#ifdef __IMXRT1062__

  // commandeer SVCall & use GTP1 Interrupt
  save_svcall_isr = _VectorsRam[11];
  if (save_svcall_isr == unused_interrupt_vector) save_svcall_isr = 0;
  _VectorsRam[11] = threads_svcall_isr;

  currentUseSystick = 0; // disable Systick calls
  gtp1_init(1000);       // tick every millisecond

#else

  currentUseSystick = 1;

  // commandeer the SVCall & SysTick Exceptions
  save_svcall_isr = _VectorsRam[11];
  if (save_svcall_isr == unused_isr) save_svcall_isr = 0;
  _VectorsRam[11] = threads_svcall_isr;
  
  save_systick_isr = _VectorsRam[15];
  if (save_systick_isr == unused_isr) save_systick_isr = 0;
  _VectorsRam[15] = threads_systick_isr;

#ifdef DEBUG
#if defined(__MK20DX256__) || defined(__MK20DX128__)
  ARM_DEMCR |= ARM_DEMCR_TRCENA; // Make ssure Cycle Counter active
  ARM_DWT_CTRL |= ARM_DWT_CTRL_CYCCNTENA;
#endif
#endif

#endif
}

/*
 * start() - Begin threading
 */
int Threads::start(int prev_state) {
  __disable_irq();
  int old_state = currentActive;
  if (prev_state == -1) prev_state = STARTED;
  currentActive = prev_state;
  __enable_irq();
  return old_state;
}

/*
 * stop() - Stop threading, even if active.
 *
 * If threads have already started, this should be called sparingly
 * because it could destabalize the system if thread 0 is stopped.
 */
int Threads::stop() {
  __disable_irq();
  int old_state = currentActive;
  currentActive = STOPPED;
  __enable_irq();
  return old_state;
}

/*
 * getNextThread() - Find next running thread
 *
 * This will also set the context_switcher() state variables
 */
void Threads::getNextThread() {

#ifdef DEBUG
  // Keep track of the number of cycles expended by each thread.
  // See @dfragster: https://forum.pjrc.com/threads/41504-Teensy-3-x-multithreading-library-first-release?p=213086#post213086
  currentThread->cyclesAccum += ARM_DWT_CYCCNT - currentThread->cyclesStart;
#endif

  // First, save the currentSP set by context_switch
  currentThread->sp = currentSP;

  // did we overflow the stack (don't check thread 0)?
  // allow an extra 8 bytes for a call to the ISR and one additional call or variable
  if (current_thread && ((uint8_t*)currentThread->sp - currentThread->stack <= overflow_stack_size)) {
    stack_overflow_isr();
  }

  // Find the next running thread
  while(1) {
    current_thread++;
    if (current_thread >= MAX_THREADS) {
      current_thread = 0; // thread 0 is MSP; always active so return
      break;
    }
    if (threadp[current_thread] && threadp[current_thread]->flags == RUNNING) break;
  }
  currentCount = threadp[current_thread]->ticks;

  currentThread = threadp[current_thread];
  currentSave = &threadp[current_thread]->save;
  currentMSP = (current_thread==0?1:0);
  currentSP = threadp[current_thread]->sp;

#ifdef DEBUG
  currentThread->cyclesStart = ARM_DWT_CYCCNT;
#endif
}

/*
 * Empty placeholder for IntervalTimer class
 */
static void context_pit_empty() {}

/*
 * Store the PIT timer flag register for use in assembly
 */
volatile uint32_t *context_timer_flag;

/*
 * Defined in assembly code
 */
extern "C" void context_switch_pit_isr();

/*
 * Stop using the SysTick interrupt and start using
 * the IntervalTimer timer. The parameter is the number of microseconds
 * for each tick.
 */
int Threads::setMicroTimer(int tick_microseconds)
{
#ifdef __IMXRT1062__

  gtp1_init(tick_microseconds);

#else

/*
 * Implementation strategy suggested by @tni in Teensy Forums; see
 * https://forum.pjrc.com/threads/41504-Teensy-3-x-multithreading-library-first-release
 */

  // lowest priority so we don't interrupt other interrupts
  context_timer.priority(255);
  // start timer with dummy fuction
  if (context_timer.begin(context_pit_empty, tick_microseconds) == 0) {
    // failed to set the timer!
    return 0;
  }
  currentUseSystick = 0; // disable Systick calls

  // get the PIT number [0-3] (IntervalTimer overrides IRQ_NUMBER_t op)
  int number = (IRQ_NUMBER_t)context_timer - IRQ_PIT_CH0;
  // calculate number of uint32_t per PIT; should be 4.
  // Not hard-coded in case this changes in future CPUs.
  const int width = (PIT_TFLG1 - PIT_TFLG0) / sizeof(uint32_t);
  // get the right flag to ackowledge PIT interrupt
  context_timer_flag = &PIT_TFLG0 + (width * number);
  attachInterruptVector(context_timer, context_switch_pit_isr);

#endif

  return 1;
}

/*
 * Set each time slice to be 'microseconds' long
 */
int Threads::setSliceMicros(int microseconds)
{
  setMicroTimer(microseconds);
  setDefaultTimeSlice(1);
  return 1;
}

/*
 * Set each time slice to be 'milliseconds' long
 */
int Threads::setSliceMillis(int milliseconds)
{
  if (currentUseSystick) {
    setDefaultTimeSlice(milliseconds);
  }
  else {
    // if we're using the PIT, we should probably really disable it and
    // re-establish the systick timer; but this is easier for now
    setSliceMicros(milliseconds * 1000);
  }
  return 1;
}

/*
 * del_process() - This is called when the task returns
 *
 * Turns thread off. Thread continues running until next call to
 * context_switch() at which point it all stops. The while(1) statement
 * just stalls until such time.
 */
void Threads::del_process(void)
{
  int old_state = threads.stop();
  ThreadInfo *me = threads.threadp[threads.current_thread];
  // Would love to delete stack here but the thread doesn't
  // end now. It continues until the next tick.
  // if (me->my_stack) {
  //   delete[] me->stack;
  //   me->stack = 0;
  // }
  threads.thread_count--;
  me->flags = ENDED; //clear the flags so thread can stop and be reused
  threads.start(old_state);
  while(1); // just in case, keep working until context change when execution will not return to this thread
}

/*
 * Set a marker at memory so we can detect memory overruns
 */

const uint32_t thread_marker = 0xDEADDEAD;

void Threads::setStackMarker(void *stack)
{
  uint32_t *m = (uint32_t*)stack;
  *m = thread_marker;
}

/*
 * Users call this function to see if stack has been corrupted
 */
int Threads::testStackMarkers(int *threadid)
{
  for (int i=0; i < MAX_THREADS; i++) {
    if (threadp[i] == NULL) continue;
    if (threadp[i]->flags == RUNNING) {
      uint32_t *m = (uint32_t*)threadp[i]->stack;
      if (*m != thread_marker) {
        if (threadid) *threadid = i;
        return -1;
      }
    }
  }
  return 0;
}

/*
 * Initializes a thread's stack. Called when thread is created
 */
void *Threads::loadstack(ThreadFunction p, void * arg, void *stackaddr, int stack_size)
{
  interrupt_stack_t * process_frame = (interrupt_stack_t *)((uint8_t*)stackaddr + stack_size - sizeof(interrupt_stack_t) - overflow_stack_size);
  process_frame->r0 = (uint32_t)arg;
  process_frame->r1 = 0;
  process_frame->r2 = 0;
  process_frame->r3 = 0;
  process_frame->r12 = 0;
  process_frame->lr = (uint32_t)Threads::del_process;
  process_frame->pc = ((uint32_t)p);
  process_frame->xpsr = 0x1000000;
  uint8_t *ret = (uint8_t*)process_frame;
  // ret -= sizeof(software_stack_t); // uncomment this if we are saving R4-R11 to the stack
  return (void*)ret;
}

/*
 * Add a new thread to the queue.
 *    add_thread(fund, arg)
 *
 *    fund : is a function pointer. The function prototype is:
 *           void *func(void *param)
 *    arg  : is a void pointer that is passed as the first parameter
 *           of the function. In the example above, arg is passed
 *           as param.
 *    stack_size : the size of the buffer pointed to by stack. If
 *           it is 0, then "stack" must also be 0. If so, the function
 *           will allocate the default stack size of the heap using new().
 *    stack : pointer to new data stack of size stack_size. If this is 0,
 *           then it will allocate a stack on the heap using new() of size
 *           stack_size. If stack_size is 0, a default size will be used.
 *    return: an integer ID to be used for other calls
 */
int Threads::addThread(ThreadFunction p, void * arg, int stack_size, void *stack)
{
  int old_state = stop();
  if (stack_size == -1) stack_size = DEFAULT_STACK_SIZE;
  for (int i=1; i < MAX_THREADS; i++) {
    if (threadp[i] == NULL) { // empty thread, so fill it
      threadp[i] = new ThreadInfo();
    }
    if (threadp[i]->flags == ENDED || threadp[i]->flags == EMPTY) { // free thread
      ThreadInfo *tp = threadp[i]; // working on this thread
      if (tp->stack && tp->my_stack) {
        delete[] tp->stack;
      }
      if (stack==0) {
        stack = new uint8_t[stack_size];
        tp->my_stack = 1;
      }
      else {
        tp->my_stack = 0;
      }
      setStackMarker(stack);
      tp->stack = (uint8_t*)stack;
      tp->stack_size = stack_size;
      void *psp = loadstack(p, arg, tp->stack, tp->stack_size);
      tp->sp = psp;
      tp->ticks = DEFAULT_TICKS;
      tp->flags = RUNNING;
      tp->save.lr = 0xFFFFFFF9;

#ifdef DEBUG
      tp->cyclesStart = ARM_DWT_CYCCNT;
      tp->cyclesAccum = 0;
#endif

      currentActive = old_state;
      thread_count++;
      if (old_state == STARTED || old_state == FIRST_RUN) start();
      return i;
    }
  }
  if (old_state == STARTED) start();
  return -1;
}

int Threads::getState(int id)
{
  return threadp[id]->flags;
}

int Threads::setState(int id, int state)
{
  threadp[id]->flags = state;
  return state;
}

int Threads::wait(int id, unsigned int timeout_ms)
{
  unsigned int start = millis();
  // need to store state in temp volatile memory for optimizer.
  // "while (thread[id].flags != RUNNING)" will be optimized away
  volatile int state;
  while (1) {
    if (timeout_ms != 0 && millis() - start > timeout_ms) return -1;
    state = threadp[id]->flags;
    if (state != RUNNING) break;
    yield();
  }
  return id;
}

int Threads::kill(int id)
{
  threadp[id]->flags = ENDED;
  return id;
}

int Threads::suspend(int id)
{
  threadp[id]->flags = SUSPENDED;
  return id;
}

int Threads::restart(int id)
{
  threadp[id]->flags = RUNNING;
  return id;
}

void Threads::setTimeSlice(int id, unsigned int ticks)
{
  threadp[id]->ticks = ticks - 1;
}

void Threads::setDefaultTimeSlice(unsigned int ticks)
{
  DEFAULT_TICKS = ticks - 1;
}

void Threads::setDefaultStackSize(unsigned int bytes_size)
{
  DEFAULT_STACK_SIZE = bytes_size;
}

void Threads::yield() {
  __asm volatile("svc %0" : : "i"(Threads::SVC_NUMBER));
}

void Threads::yield_and_start() {
  __asm volatile("svc %0" : : "i"(Threads::SVC_NUMBER_ACTIVE));
}

void Threads::delay(int millisecond) {
  int mx = millis();
  while((int)millis() - mx < millisecond) yield();
}

<<<<<<< HEAD
/*
 * Experimental code for putting CPU into sleep mode during delays
 */

void Threads::setSleepCallback(ThreadFunctionSleep callback) 
{
  enter_sleep_callback = callback;
}

void Threads::idle() 
{
=======
void Threads::delay_us(int microsecond){
  int mx = micros();
  while ((int)micros() - mx < microsecond) yield();
}

void Threads::idle() {
>>>>>>> 090b60c0
	volatile bool needs_run[thread_count];
	volatile int i, j;
	volatile int task_id_ends;

  if (enter_sleep_callback==NULL) return;

	__disable_irq();
	task_id_ends = -1;
	//get lowest sleep interval from sleeping tasks into task_id_ends
	for (i = 0; i < thread_count; i++) {
		//sort by ending time first
		for (j = i + 1; j < thread_count; ++j) {
      if (! threadp[i]) continue;
			if (threadp[i]->sleep_time_till_end_tick > threadp[j]->sleep_time_till_end_tick) {
				//if end time soonest
				if (getState(i+1) == SUSPENDED) {
					task_id_ends = j; //store next task
				}
			}
		}
	}
  if (task_id_ends==-1) return;

	//set the sleeping time to substractor
	int subtractor = threadp[task_id_ends]->sleep_time_till_end_tick;
	
	if (subtractor > 0) {
		//if sleep is needed
		volatile int time_spent_asleep = enter_sleep_callback(subtractor);
		//store new data based on time spent asleep
		for (i = 0; i < thread_count; i++) {
      if (! threadp[i]) continue;
      needs_run[i] = 0;
      if (getState(i+1) == SUSPENDED) {
				threadp[i]->sleep_time_till_end_tick -= time_spent_asleep; //substract sleep time
				//time to run?
				if (threadp[i]->sleep_time_till_end_tick <= 0) {
					needs_run[i] = 1;
				} else {
					needs_run[i] = 0;
				}
			}
		}
		//for each thread when slept, resume if needed
		for (i = 0; i < thread_count; i++) {
      if (! threadp[i]) continue;
			if (needs_run[i]) {
				setState(i+1, RUNNING);
				threadp[i]->sleep_time_till_end_tick = 60000;
			}
		}
	}
	__enable_irq();
	yield();
}

void Threads::sleep(int ms) {
	int i = id();
	if (getState(i) == RUNNING) {
		__disable_irq();
		threadp[i-1]->sleep_time_till_end_tick = ms;
		setState(i, SUSPENDED);
		__enable_irq();
		yield();
	}
}

/* End of experimental code */

int Threads::id() {
  volatile int ret;
  __disable_irq();
  ret = current_thread;
  __enable_irq();
  return ret;
}

int Threads::getStackUsed(int id) {
  return threadp[id]->stack + threadp[id]->stack_size - (uint8_t*)threadp[id]->sp;
}

int Threads::getStackRemaining(int id) {
  return (uint8_t*)threadp[id]->sp - threadp[id]->stack;
}

char *Threads::threadsInfo(void)
{
  static char _buffer[Threads::UTIL_TRHEADS_BUFFER_LENGTH];
  uint _buffer_cursor = 0;
  _buffer_cursor = sprintf(_buffer, "_____\n");
  for (int each_thread = 0; each_thread < thread_count; each_thread++)
  {
    if (threadp[each_thread] != NULL)
    {
      _buffer_cursor += sprintf(_buffer + _buffer_cursor, "%d:", each_thread);
      _buffer_cursor += sprintf(_buffer + _buffer_cursor, "Stack size:%d|",
                                threadp[each_thread]->stack_size);
      _buffer_cursor += sprintf(_buffer + _buffer_cursor, "Used:%d|Remains:%d|",
                                getStackUsed(each_thread),
                                getStackRemaining(each_thread));
      char *_thread_state = _util_state_2_string(threadp[each_thread]->flags);
      _buffer_cursor += sprintf(_buffer + _buffer_cursor, "State:%s|",
                                _thread_state);
#ifdef DEBUG
      _buffer_cursor += sprintf(_buffer + _buffer_cursor, "cycles:%lu\n",
                                threadp[each_thread]->cyclesAccum);
#else
      _buffer_cursor += sprintf(_buffer + _buffer_cursor, "\n");
#endif
    }
  }
  return _buffer;
}

#ifdef DEBUG
unsigned long Threads::getCyclesUsed(int id) {
  stop();
  unsigned long ret = threadp[id]->cyclesAccum;
  start();
  return ret;
}
#endif

/*
 * On creation, stop threading and save state
 */
Threads::Suspend::Suspend() {
  __disable_irq();
  save_state = currentActive;
  currentActive = 0;
  __enable_irq();
}

/*
 * On destruction, restore threading state
 */
Threads::Suspend::~Suspend() {
  __disable_irq();
  currentActive = save_state;
  __enable_irq();
}

int Threads::Mutex::getState() {
  int p = threads.stop();
  int ret = state;
  threads.start(p);
  return ret;
}

int __attribute__ ((noinline)) Threads::Mutex::lock(unsigned int timeout_ms) {
  if (try_lock()) return 1; // we're good, so avoid more checks

  uint32_t start = systick_millis_count;
  while (1) {
    if (try_lock()) return 1;
    if (timeout_ms && (systick_millis_count - start > timeout_ms)) return 0;
    if (waitthread==-1) { // can hold 1 thread suspend until unlock
      int p = threads.stop();
      waitthread = threads.current_thread;
      waitcount = currentCount;
      threads.suspend(waitthread);
      threads.start(p);
    }
    threads.yield();
  }
  __flush_cpu();
  return 0;
}

int Threads::Mutex::try_lock() {
  int p = threads.stop();
  if (state == 0) {
    state = 1;
    threads.start(p);
    return 1;
  }
  threads.start(p);
  return 0;
}

int __attribute__ ((noinline)) Threads::Mutex::unlock() {
  int p = threads.stop();
  if (state==1) {
    state = 0;
    if (waitthread >= 0) { // reanimate a suspended thread waiting for unlock
      threads.restart(waitthread);
      waitthread = -1;
      __flush_cpu();
      threads.yield_and_start();
      return 1;
    }
  }
  __flush_cpu();
  threads.start(p);
  return 1;
}<|MERGE_RESOLUTION|>--- conflicted
+++ resolved
@@ -654,7 +654,6 @@
   while((int)millis() - mx < millisecond) yield();
 }
 
-<<<<<<< HEAD
 /*
  * Experimental code for putting CPU into sleep mode during delays
  */
@@ -664,16 +663,12 @@
   enter_sleep_callback = callback;
 }
 
-void Threads::idle() 
-{
-=======
 void Threads::delay_us(int microsecond){
   int mx = micros();
   while ((int)micros() - mx < microsecond) yield();
 }
 
 void Threads::idle() {
->>>>>>> 090b60c0
 	volatile bool needs_run[thread_count];
 	volatile int i, j;
 	volatile int task_id_ends;
