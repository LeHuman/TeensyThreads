--- conflicted
+++ resolved
@@ -74,7 +74,7 @@
 /* Enabling debugging information allows access to:
  *   getCyclesUsed()
  */
-#define DEBUG
+// #define DEBUG
 
 extern "C" {
   void context_switch(void);
@@ -187,11 +187,7 @@
   int DEFAULT_TICKS = 10;
   static const int DEFAULT_TICK_MICROSECONDS = 100;
   static const int UTIL_STATE_NAME_DESCRIPTION_LENGTH = 24;
-<<<<<<< HEAD
   static const int UTIL_TRHEADS_BUFFER_LENGTH = 1024;
-=======
-  static const int UTIL_PRINTF_BUFFER_LENGTH = 256;
->>>>>>> 3469f8c2
 
 
   //ADDED, per task sleep time info
@@ -287,11 +283,7 @@
   int id();
   int getStackUsed(int id);
   int getStackRemaining(int id);
-<<<<<<< HEAD
   char* threadsInfo(void);
-=======
-  void printThreadsInfo(void);
->>>>>>> 3469f8c2
 #ifdef DEBUG
   unsigned long getCyclesUsed(int id);
 #endif
