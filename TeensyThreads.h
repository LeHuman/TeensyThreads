--- conflicted
+++ resolved
@@ -292,13 +292,9 @@
   // context switch
   static void yield();
   // Wait for milliseconds using yield(), giving other slices your wait time
-<<<<<<< HEAD
-  static void delay(int millisecond);
-=======
   void delay(int millisecond);
   // Wait for microseconds using yield(), giving other slices your wait time
   void delay_us(int microsecond);
->>>>>>> 9cbd014d
   
   // Start/restart threading system; returns previous state: STARTED, STOPPED, FIRST_RUN
   // can pass the previous state to restore
